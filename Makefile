# order is important, libraries first
<<<<<<< HEAD
modules = api stats randgen validate mutations fasta alignability liftover lod maf chain extract analysis phyloP assemblyHub
=======
modules = api stats randgen validate mutations fasta alignability lod chain liftover maf extract analysis phyloP modify
>>>>>>> 0b7e00bd

.PHONY: all %.all clean %.clean doxy %.doxy

all : ${modules:%=all.%}

all.%:
	cd $* && make all

clean:  ${modules:%=clean.%}
	rm -rf lib/*.h bin/*.dSYM

clean.%:
	cd $* && make clean

test: all
	python allTests.py

doxy : ${modules:%=doxy.%}

doxy.%:
	cd api && make doxy<|MERGE_RESOLUTION|>--- conflicted
+++ resolved
@@ -1,9 +1,5 @@
 # order is important, libraries first
-<<<<<<< HEAD
-modules = api stats randgen validate mutations fasta alignability liftover lod maf chain extract analysis phyloP assemblyHub
-=======
-modules = api stats randgen validate mutations fasta alignability lod chain liftover maf extract analysis phyloP modify
->>>>>>> 0b7e00bd
+modules = api stats randgen validate mutations fasta alignability liftover lod maf chain extract analysis phyloP modify assemblyHub
 
 .PHONY: all %.all clean %.clean doxy %.doxy
 
