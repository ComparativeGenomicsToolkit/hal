# order is important, libraries first
<<<<<<< HEAD
modules = api stats randgen validate mutations fasta alignability liftover lod maf chain extract analysis phyloP
=======
modules = api stats randgen validate mutations fasta alignability lod chain liftover maf extract analysis phyloP assemblyHub
>>>>>>> 4801f234

.PHONY: all %.all clean %.clean doxy %.doxy

all : ${modules:%=all.%}

all.%:
	cd $* && make all

clean:  ${modules:%=clean.%}
	rm -rf lib/*.h bin/*.dSYM

clean.%:
	cd $* && make clean

test: all
	python allTests.py

doxy : ${modules:%=doxy.%}

doxy.%:
	cd api && make doxy<|MERGE_RESOLUTION|>--- conflicted
+++ resolved
@@ -1,9 +1,5 @@
 # order is important, libraries first
-<<<<<<< HEAD
-modules = api stats randgen validate mutations fasta alignability liftover lod maf chain extract analysis phyloP
-=======
-modules = api stats randgen validate mutations fasta alignability lod chain liftover maf extract analysis phyloP assemblyHub
->>>>>>> 4801f234
+modules = api stats randgen validate mutations fasta alignability liftover lod maf chain extract analysis phyloP assemblyHub
 
 .PHONY: all %.all clean %.clean doxy %.doxy
 
