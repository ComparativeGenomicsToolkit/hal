--- conflicted
+++ resolved
@@ -1,9 +1,5 @@
 # order is important, libraries first
-<<<<<<< HEAD
-modules = api stats randgen validate mutations maf extract fasta alignability lod chain liftover phyloP
-=======
-modules = api stats randgen validate mutations maf extract fasta alignability lod chain liftover mask analysis
->>>>>>> 34c107b5
+modules = api stats randgen validate mutations maf extract fasta alignability lod chain liftover mask analysis phyloP
 
 .PHONY: all %.all clean %.clean doxy %.doxy
 
