/*
 * Copyright (C) 2012 by Glenn Hickey (hickey@soe.ucsc.edu)
 *
 * Released under the MIT license, see LICENSE.txt
 */

#ifndef _HALSEGMENTEDSEQUENCE_H
#define _HALSEGMENTEDSEQUENCE_H

#include "halDefs.h"
#include <set>

namespace hal {

/** 
 * Interface for a sequence of DNA that is also broken up into 
 * top and bottom segments.  This interface is extended by both
 * the Genome and Sequence classes. 
 *
 * Todo: Implenent the "Last" or maybe (right / left) iterator
 * notion, which will make looping easier and more general. 
 */
class SegmentedSequence
{
public:   

   /** Get the total length of the DNA sequence in the sequence*/
   virtual hal_size_t getSequenceLength() const = 0;
   
   /** Get the number of top segements 
    * (which form blocks with ancestor and siblings)
    * in the sequence */
   virtual hal_size_t getNumTopSegments() const = 0;

   /** Get the number of bottom segments
    * (which form blocks with the children)
    * in the sequence */
   virtual hal_size_t getNumBottomSegments() const = 0;

   /** Get a top segment iterator
    * @param position Index in segment array of returned iterator */
   virtual TopSegmentIteratorPtr getTopSegmentIterator(
     hal_index_t position = 0) = 0;

   /** Get a const top segment iterator
    * @param position Index in segment array of returned iterator */
   virtual TopSegmentIteratorConstPtr getTopSegmentIterator(
     hal_index_t position = 0) const = 0;

   /** Get a topSegment end iterator (one beyond last element in list) */
   virtual TopSegmentIteratorConstPtr getTopSegmentEndIterator() const = 0;

   /** Get a bottom segment iterator
    * @param position Index in segment array of returned iterator */
   virtual BottomSegmentIteratorPtr getBottomSegmentIterator(
     hal_index_t position = 0) = 0;

   /** Get a const bottom segment iterator
    * @param position Index in segment array of returned iterator */
   virtual BottomSegmentIteratorConstPtr getBottomSegmentIterator(
     hal_index_t position = 0) const = 0;

   /** Get a bottomSegment end iterator (one beyond last element in list) */
   virtual BottomSegmentIteratorConstPtr getBottomSegmentEndIterator() 
     const = 0;

   /** Get a DNA iterator
    * @param position Index in genome of returned iterator */
   virtual DNAIteratorPtr getDNAIterator(
     hal_index_t position = 0) = 0;

   /** Get a const DNA iterator
    * @param position Index in genome of returned iterator */
   virtual DNAIteratorConstPtr getDNAIterator(
     hal_index_t position = 0) const = 0;

   /** Get a DNA end iterator (one beyond last element in list) */
   virtual DNAIteratorConstPtr getDNAEndIterator() const = 0;

   /** Get a column iterator 
    * @param targets Only genomes in this set are visited
<<<<<<< HEAD
    * (note that other genomes in their spanning tree will be
    * traversed as necessary but not reported)
    * @param maxInsertLength Maximum insertion to be traversed
=======
    * * (note that other genomes in their spanning tree will be
    * * traversed as necessary but not reported)
    * @param maxInsertLength maximum insertion to be traversed
>>>>>>> 171dc8e7
    * @param position Index in genome of returned iterator 
    * @param noDupes Don't follow paralogy edges
    * @param noAncestors Don't report any non-leaf nodes in output*/
   virtual ColumnIteratorConstPtr getColumnIterator(
     const std::set<const Genome*>* targets = NULL,
     hal_size_t maxInsertLength = 0,
     hal_index_t position = 0,
     hal_index_t lastPosition = NULL_INDEX,
     bool noDupes = false,
     bool noAncestors = false) const = 0;

   /** Get the character string underlying the segmented sequence
    * @param outString String object into which we copy the result */
   virtual void getString(std::string& outString) const = 0;

  /** Set the character string underlying the segmented sequence
    * @param inString input string to copy */
   virtual void setString(const std::string& inString) = 0;

   /** Get the substring of character string underlying the 
    * segmented sequence
    * @param outString String object into which we copy the result
    * @param start First position of substring 
    * @param length Length of substring */
   virtual void getSubString(std::string& outString, hal_size_t start,
                             hal_size_t length) const = 0;

  /** Set the character string underlying the segmented sequence
    * @param inString input string to copy
    * @param start First position of substring 
    * @param length Length of substring */
   virtual void setSubString(const std::string& inString, 
                             hal_size_t start,
                             hal_size_t length) = 0;

   /** Get a rearrangement object 
    * @param position Position of topsegment defining first breakpoint of
    * rearrangement 
    * @param gapLengthThreshold The maximum size of a simple indel such that
    * it will be considered a gap (and factored out of breakpoint 
    * computations)
    * @param nThreshold Maximum fraction (between 0 and 1) of N's in a 
    * rearrangement for it not to be flagged as missing data
    * @param atomic Never merge segments together into a rearrangement.  
    * Generally for internal use */
   virtual RearrangementPtr getRearrangement(hal_index_t position,
                                             hal_size_t gapLengthThreshold,
                                             double nThreshold,
                                             bool atomic = false) const = 0;

   /** Get a gapped iterator  (experimental) 
    * REMINDER: ther iterator is extended from the left-to-right along
    * the sequence from i.  A seperate function is needed to, say,
    * get the last iterator from a sequence  (not a big deal since
    * the functinality is already in the implementation (extendLeft)*/
   virtual GappedTopSegmentIteratorConstPtr getGappedTopSegmentIterator(
     hal_index_t i, hal_size_t gapThreshold, bool atomic = false) const = 0;

   /** Get a gapped iterator  (experimental) 
    * REMINDER: ther iterator is extended from the left-to-right along
    * the sequence from i.  A seperate function is needed to, say,
    * get the last iterator from a sequence  (not a big deal since
    * the functinality is already in the implementation (extendLeft)*/
   virtual GappedBottomSegmentIteratorConstPtr getGappedBottomSegmentIterator(
     hal_index_t i, hal_size_t childIdx, hal_size_t gapThreshold,
     bool atomic = false) const = 0;

protected:

   /** Destructor */
   virtual ~SegmentedSequence() = 0;
};

inline SegmentedSequence::~SegmentedSequence() {}

}
#endif<|MERGE_RESOLUTION|>--- conflicted
+++ resolved
@@ -79,15 +79,9 @@
 
    /** Get a column iterator 
     * @param targets Only genomes in this set are visited
-<<<<<<< HEAD
-    * (note that other genomes in their spanning tree will be
-    * traversed as necessary but not reported)
-    * @param maxInsertLength Maximum insertion to be traversed
-=======
     * * (note that other genomes in their spanning tree will be
     * * traversed as necessary but not reported)
     * @param maxInsertLength maximum insertion to be traversed
->>>>>>> 171dc8e7
     * @param position Index in genome of returned iterator 
     * @param noDupes Don't follow paralogy edges
     * @param noAncestors Don't report any non-leaf nodes in output*/
