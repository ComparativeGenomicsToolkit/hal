/*
 * Copyright (C) 2012 by Glenn Hickey (hickey@soe.ucsc.edu)
 *
 * Released under the MIT license, see LICENSE.txt
 */
#include <string>
#include <sstream>
#include <iostream>
#include <algorithm>
#include <cassert>
#include <deque>
#include "defaultColumnIterator.h"
#include "hal.h"

using namespace std;
using namespace hal;

DefaultColumnIterator::DefaultColumnIterator(const Genome* reference, 
                                             const set<const Genome*>* targets,
                                             hal_index_t columnIndex,
                                             hal_index_t lastColumnIndex,
                                             hal_size_t maxInsertLength,
                                             bool noDupes,
                                             bool noAncestors,
                                             bool reverseStrand,
                                             bool unique)
:
  _maxInsertionLength(maxInsertLength),
  _noDupes(noDupes),
  _noAncestors(noAncestors),
  _reversed(reverseStrand),
<<<<<<< HEAD
  _tree(NULL)
=======
  _unique(unique)
>>>>>>> 0b16360b
{
  assert (columnIndex >= 0 && lastColumnIndex >= columnIndex && 
          lastColumnIndex < (hal_index_t)reference->getSequenceLength());

  // allocate temp iterators
  if (reference->getNumTopSegments() > 0)
  {
    _top = reference->getTopSegmentIterator(0);
    _next = _top->copy();
  }
  else if (reference->getChild(0) != NULL)
  {
    _top = reference->getChild(0)->getTopSegmentIterator(0);
    _next = _top->copy();
  }

  if (_maxInsertionLength > 0)
  {
    // need to allocate the rearrangement from 
    if (reference->getParent() != NULL)
    {
      _rearrangement = reference->getRearrangement(0, 0, 1., true);
    }
    else if (reference->getNumChildren() > 0)
    {
      _rearrangement = reference->getChild(0)->getRearrangement(0, 0, 1., true);
    }
  }
  const Sequence* sequence = reference->getSequenceBySite(columnIndex);
  assert(sequence != NULL);
  _ref =sequence;    

  // compute all genomes in search scope (spanning tree of reference and targets)
  // if targets is empty we just visit everything. 
  if (targets != NULL && !targets->empty())
  {
    _targets = *targets;
    _targets.insert(reference);
    getGenomesInSpanningTree(_targets, _scope);
  }
  
  // note columnIndex in genome (not sequence) coordinates
  _stack.push(sequence, columnIndex, lastColumnIndex);

  toRight();
}
   
DefaultColumnIterator::~DefaultColumnIterator()
{
  eraseColMap();
  clearVisitCache();
  clearTree();
}

void DefaultColumnIterator::toRight() const
{
  clearTree();

  // keep the current position so that when client calls
  // getReferenceXXX() methods, they get the state before 
  // toRight is called. 
  _prevRefSequence = _ref;
  _prevRefIndex = _stack[0]->_index - _ref->getStartPosition();

  // compatible with old interface which allowed toRight() to go out
  // of bounds without crashing.
  if (_stack.size() == 1 && !_stack.topInBounds())
  {      
    return;
  }
  assert(_indelStack.size() == 0);
  
  do
  {
    // clean stack
    nextFreeIndex();
    while (_stack.size() > 1 && !_stack.topInBounds())
    {
      _stack.popDelete();
      nextFreeIndex();
    }

    // compatible with old interface which allowed toRight() to go out
    // of bounds without crashing.
    if (_stack.size() == 1 && !_stack.topInBounds())
    {      
      return;
    }

    _indelStack.clear();
    
    bool init = _stack.top()->_index == _stack.top()->_firstIndex ||
     (_stack.top()->_bottom._it.get() == NULL && 
      _stack.top()->_top._it.get() == NULL);

    recursiveUpdate(init);
    
    // move the index right
    ++_stack.top()->_index;

    // jump to next sequence in genome if necessary
    const Sequence* seq = _stack.top()->_sequence;
    if (_stack.size() == 1 && 
        _stack.top()->_index >= (hal_index_t)(seq->getStartPosition() + 
                                              seq->getSequenceLength()) &&
        _stack.top()->_index < (hal_index_t)(seq->getGenome()->getSequenceLength()))
    {
      _stack.top()->_sequence = 
         seq->getGenome()->getSequenceBySite(_stack.top()->_index);
      assert(_stack.top()->_sequence != NULL);
      _ref = _stack.top()->_sequence;    
    }
  }
  while (_break == true);

  // push the indel stack.  
  _stack.pushStack(_indelStack);

  // clean stack again
  nextFreeIndex();
  while (_stack.size() > 1 && !_stack.topInBounds())
  {
    _stack.popDelete();
    nextFreeIndex();
  }

#ifndef NDEBUG
  set<pair<const Sequence*, hal_index_t> > coordSet;
  ColumnMap::const_iterator i, iNext;
  DNASet::const_iterator j;
  for (i = _colMap.begin(); i != _colMap.end(); ++i)
  {
    // check that the same coordinate not present for the same sequence
    for (j = i->second->begin(); j != i->second->end(); ++j)
    {
      pair<const Sequence*, hal_index_t> data(i->first, (*j)->getArrayIndex());
      assert(coordSet.insert(data).second == true);
    }
  }
#endif
}

void DefaultColumnIterator::toSite(hal_index_t columnIndex, 
                                   hal_index_t lastColumnIndex,
                                   bool clearCache) const
{
  clearTree();

  const Genome* reference = getReferenceGenome();
  assert (columnIndex >= 0 && lastColumnIndex >= columnIndex && 
          lastColumnIndex < (hal_index_t)reference->getSequenceLength());  

  const Sequence* sequence = reference->getSequenceBySite(columnIndex);
  assert(sequence != NULL);
  _ref =sequence;    
  _stack.clear();
  _indelStack.clear();
  if (clearCache == true)
  {
      clearVisitCache();
  }
  defragment();
  // note columnIndex in genome (not sequence) coordinates
  _stack.push(sequence, columnIndex, lastColumnIndex);
  toRight();
  assert(getReferenceSequencePosition() + sequence->getStartPosition() == 
         columnIndex);
}

bool DefaultColumnIterator::lastColumn() const
{
  return _stack.size() == 1 &&
     _stack.top()->_index > _stack.top()->_lastIndex;
}

const Genome* DefaultColumnIterator::getReferenceGenome() const 
{
  return _prevRefSequence->getGenome();
}

const Sequence* DefaultColumnIterator::getReferenceSequence() const 
{
  return _prevRefSequence;
}

hal_index_t DefaultColumnIterator::getReferenceSequencePosition() const 
{
  return _prevRefIndex;
}

const DefaultColumnIterator::ColumnMap* DefaultColumnIterator::getColumnMap() 
const
{
  return &_colMap;
}

hal_index_t DefaultColumnIterator::getArrayIndex() const
{
  assert(_stack.size() > 0);
  return _stack[0]->_index;
}

void DefaultColumnIterator::defragment() const
{
  ColumnMap::iterator i = _colMap.begin();
  ColumnMap::iterator next;
  while ( i != _colMap.end())
  {
    next = i;
    ++next;
    if (i->second->empty())
    {
      delete i->second;
      _colMap.erase(i);
    }
    i = next;
  }
  
  _stack.resetLinks();
}

bool DefaultColumnIterator::isCanonicalOnRef() const
{
  assert(_stack.size() > 0);
  assert(_leftmostRefPos >= 0 && (hal_size_t)_leftmostRefPos < 
         _stack[0]->_sequence->getGenome()->getSequenceLength());
  return _leftmostRefPos >= _stack[0]->_firstIndex &&
     _leftmostRefPos <= _stack[0]->_lastIndex;
}

ColumnIterator::VisitCache *DefaultColumnIterator::getVisitCache() const
{
    return &_visitCache;
}

void DefaultColumnIterator::clearVisitCache() const
{
    for (VisitCache::iterator i = _visitCache.begin();
         i != _visitCache.end(); ++i)
    {
        delete i->second;
    }
    _visitCache.clear();
}

void DefaultColumnIterator::setVisitCache(ColumnIterator::VisitCache *visitCache) const
{
    clearVisitCache();
    _visitCache = *visitCache;
}

void DefaultColumnIterator::print(ostream& os) const
{
  const ColumnIterator::ColumnMap* cmap = getColumnMap();
  for (ColumnIterator::ColumnMap::const_iterator i = cmap->begin();
       i != cmap->end(); ++i)
  {
    os << i->first->getName() << ": ";
    for (size_t j = 0; j < i->second->size(); ++j)
    {
      os << i->second->at(j)->getArrayIndex() << ", ";
    }
    os << "\n";
  }
}

// Starting from the reference sequence which is determined 
// from the stack, we start recursing over the entire column. 
// if init is specified, all the initial iterators are created
// then moved to the index (in the stack).  if init is false,
// all the existing iterators are moved to the right.
void DefaultColumnIterator::recursiveUpdate(bool init) const
{
/*  cout <<"update " << _stack.top()->_sequence->getName() << " "
       <<_stack.top()->_firstIndex << "," 
       <<_stack.top()->_index << ","
       <<_stack.top()->_lastIndex << endl;
*/

  resetColMap();
  clearTree();
  _break = false;
  _leftmostRefPos = _stack[0]->_index;

  const Sequence* refSequence = _stack.top()->_sequence;
  const Genome* refGenome = refSequence->getGenome();
  if (refSequence->getNumTopSegments() > 0)
  {
    assert(_stack.size() > 0);
    LinkedTopIterator* topIt = &_stack.top()->_top;
    // first column, we search the genome for the site
    if (init == true)
    {    
      topIt->_it = refSequence->getTopSegmentIterator();
      topIt->_it->toSite(_stack.top()->_index, true);
      topIt->_dna = refGenome->getDNAIterator(_stack.top()->_index);
      if (_reversed == true)
      {
        topIt->_it->toReverseInPlace();
        topIt->_dna->toReverse();
      }
    }
    // otherwise, we scan forward from last visisted column
    else
    {
      assert(topIt->_it.get() != NULL);
      bool rev = topIt->_it->getReversed();
      assert(rev == _reversed);
      if (rev == true)
      {
        topIt->_it->toReverseInPlace();
      }
      assert(topIt->_it->getReversed() == false);

      // catch up to nextfreeindex
      topIt->_it->slice(0, 0);
      while (topIt->_it->overlaps(_stack.top()->_index) == false)
      {
        topIt->_it->toRight();
      }
      hal_size_t offset = (hal_size_t)abs(_stack.top()->_index - 
                                          topIt->_it->getStartPosition());
      topIt->_it->slice(offset, topIt->_it->getLength() - offset - 1);
      topIt->_dna->jumpTo(_stack.top()->_index);
      if (rev == true)
      {
        assert(topIt->_dna->getReversed() == true);
        topIt->_it->toReverseInPlace();
      }
    }
    assert(topIt->_it->getReversed() == _reversed &&
           topIt->_dna->getReversed() == _reversed);
    assert(topIt->_it->getStartPosition() == topIt->_dna->getArrayIndex());
    assert(topIt->_dna->getArrayIndex() == _stack.top()->_index);    
    assert(_stack.top()->_index <= _stack.top()->_lastIndex);
    assert(topIt->_it->getStartPosition() == topIt->_dna->getArrayIndex());

    if (colMapInsert(topIt->_dna) == false)
    {
      _break = true;
      return;
    }
    handleDeletion(topIt->_it);
    updateParent(topIt);
    updateNextTopDup(topIt);
    updateParseDown(topIt);
  } 

  else
  {
    assert(_stack.size() > 0);
    LinkedBottomIterator* bottomIt = &_stack.top()->_bottom;
    if (init == true)
    {
      bottomIt->_it = refSequence->getBottomSegmentIterator();
      bottomIt->_it->toSite(_stack.top()->_index, true);
      bottomIt->_dna = refGenome->getDNAIterator(_stack.top()->_index);
      if (_reversed == true)
      {
        bottomIt->_it->toReverseInPlace();
        bottomIt->_dna->toReverse();
      }
    }
    else
    {
      assert(bottomIt->_it.get() != NULL);
      bool rev = bottomIt->_it->getReversed();
      assert(rev == _reversed);
      if (rev == true)
      {
        bottomIt->_it->toReverseInPlace();
      }
      assert(bottomIt->_it->getReversed() == false);

      // catch up to nextfreeindex
      bottomIt->_it->slice(0, 0);
      while (bottomIt->_it->overlaps(_stack.top()->_index) == false)
      {
        bottomIt->_it->toRight();
      }
      hal_size_t offset = (hal_size_t)abs(_stack.top()->_index - 
                                          bottomIt->_it->getStartPosition());
      bottomIt->_it->slice(offset, bottomIt->_it->getLength() - offset - 1);
      bottomIt->_dna->jumpTo(_stack.top()->_index);
      if (rev == true)
      {
        assert(bottomIt->_dna->getReversed() == true);
        bottomIt->_it->toReverseInPlace();
      }
    }

    assert(bottomIt->_it->getReversed() == _reversed &&
           bottomIt->_dna->getReversed() == _reversed);
    assert(bottomIt->_it->getStartPosition() == bottomIt->_dna->getArrayIndex());
    assert(bottomIt->_dna->getArrayIndex() == _stack.top()->_index);

    if (colMapInsert(bottomIt->_dna) == false)
    {
      _break = true;
      return;
    }
    hal_size_t numChildren = refSequence->getGenome()->getNumChildren();
    if (numChildren > bottomIt->_children.size())
    {
      bottomIt->_children.resize(numChildren, NULL);
    }
    assert(bottomIt->_it->getStartPosition() == 
           bottomIt->_dna->getArrayIndex());
    for (size_t child = 0; child < numChildren; ++child)
    {
      updateChild(bottomIt, child);
    }
  }
}

bool DefaultColumnIterator::handleDeletion(TopSegmentIteratorConstPtr 
  inputTopIterator) const
{
  if (_maxInsertionLength > 0 && inputTopIterator->hasParent() == true)
  {
    _top->copy(inputTopIterator);
    bool reversed = _top->getReversed();
    if (reversed == true)
    {
      _top->toReverse();
    }
    // only handle a deletion if we are immediately left of the breakpoint   
    if (_top->getEndOffset() == 0)
    {
      const Genome* genome = _top->getTopSegment()->getGenome();
      const Genome* parent = genome->getParent();
      _top->slice(0, 0);
      assert(_rearrangement->getAtomic() == true);
      if (_rearrangement->identifyDeletionFromLeftBreakpoint(_top) == true && 
          _rearrangement->getLength() + _stack.top()->_cumulativeSize 
          <= _maxInsertionLength)
      {
        pair<hal_index_t, hal_index_t> deletedRange = 
           _rearrangement->getDeletedRange();
        assert((hal_size_t)(deletedRange.second - deletedRange.first) ==
               _rearrangement->getLength() - 1);

        BottomSegmentIteratorConstPtr bot = 
           parent->getBottomSegmentIterator(0);
        bot->toParent(_top);
        /*
        cout << "deletion found in " << bot << endl;
          cout << "pushing " 
               << bot->getBottomSegment()->getSequence()->getName()
               << "  " << deletedRange.first << " , " 
               << deletedRange.second << endl;
        */
        _indelStack.push(bot->getBottomSegment()->getSequence(), 
                         deletedRange.first, deletedRange.second);

        return true;
      }
    }
  }
  return false;
}

bool DefaultColumnIterator::handleInsertion(TopSegmentIteratorConstPtr 
                                            inputTopIterator) const
{
  if (_maxInsertionLength > 0 && inputTopIterator->hasParent() == true)
  {
    _top->copy(inputTopIterator);
    bool reversed = _top->getReversed();
    // only handle an insertion if we are immediately left of the break       
    if (_top->getEndOffset() == 0 && _top->isLast() == false)
    {
      _rearrangement->setAtomic(true);
      _top->slice(0, 0);
      _top->toRight();
      if (reversed == true)
      {
        _top->toReverse();
      }
      assert(_rearrangement->getAtomic() == true);
      if (_rearrangement->identifyInsertionFromLeftBreakpoint(_top) == true && 
          _rearrangement->getLength() + _stack.top()->_cumulativeSize 
          <= _maxInsertionLength)
      {
        pair<hal_index_t, hal_index_t> insertedRange = 
           _rearrangement->getInsertedRange();
        assert((hal_size_t)(insertedRange.second - insertedRange.first) ==
               _rearrangement->getLength() - 1);
        
/*
          cout << "\ninsertion found in " << inputTopIterator << endl;
          cout << "pushing " 
               << _top->getTopSegment()->getSequence()->getName()
               << "  " << insertedRange.first -
             _top->getTopSegment()->getSequence()->getStartPosition()<< " , " 
               << insertedRange.second -
             _top->getTopSegment()->getSequence()->getStartPosition()<< endl;
*/        
        _indelStack.push(_top->getTopSegment()->getSequence(), 
                         insertedRange.first, insertedRange.second);
      }
    }
  }
  return false;
}

// Builds a "gene"-tree node and labels it properly.
static stTree *getTreeNode(SegmentIteratorConstPtr segIt)
{
  // Make sure the segment is sliced to only 1 base.
  assert(segIt->getStartPosition() == segIt->getEndPosition());
  stTree *ret = stTree_construct();
  const Genome *genome = segIt->getGenome();
  const Sequence *seq = genome->getSequenceBySite(segIt->getStartPosition());

  stringstream ss;
  ss << segIt->getGenome()->getName() << "." << seq->getName() << "|" << segIt->getStartPosition() - seq->getStartPosition();
  stTree_setLabel(ret, ss.str().c_str());

  DNAIteratorConstPtr *dnaIt = new DNAIteratorConstPtr(genome->getDNAIterator(segIt->getStartPosition()));
  if (segIt->getReversed()) {
    (*dnaIt)->toReverse();
  }
  stTree_setClientData(ret, (void *) dnaIt);

  return ret;
}

// Recursive part of buildTree
// tree parameter represents node corresponding to the genome with
// bottom segment botIt
static void buildTreeR(BottomSegmentIteratorConstPtr botIt, stTree *tree)
{
  const Genome *genome = botIt->getGenome();

  // attach a node and recurse for each of this segment's children
  // (and paralogous segments)
  for (hal_size_t i = 0; i < botIt->getNumChildren(); i++) {
    if (botIt->hasChild(i)) {
      const Genome *child = genome->getChild(i);
      TopSegmentIteratorConstPtr topIt = child->getTopSegmentIterator();
      topIt->toChild(botIt, i);
      stTree *canonicalParalog = getTreeNode(topIt);
      stTree_setParent(canonicalParalog, tree);
      if (topIt->hasParseDown()) {
        BottomSegmentIteratorConstPtr childBotIt = child->getBottomSegmentIterator();
        childBotIt->toParseDown(topIt);
        buildTreeR(childBotIt, canonicalParalog);
      }
      // Traverse the paralogous segments cycle and add those segments as well
      if (topIt->hasNextParalogy()) {
        topIt->toNextParalogy();
        while(!topIt->isCanonicalParalog()) {
          stTree *paralog = getTreeNode(topIt);
          stTree_setParent(paralog, tree);
          if(topIt->hasParseDown()) {
            BottomSegmentIteratorConstPtr childBotIt = child->getBottomSegmentIterator();
            childBotIt->toParseDown(topIt);
            buildTreeR(childBotIt, paralog);
          }
          topIt->toNextParalogy();
        }
      }
    }
  }
}

// Build a gene-tree from a column iterator.
stTree *DefaultColumnIterator::getTree() const
{
  if (_tree != NULL) {
    return _tree;
  } else {
    // Get any base from the column to begin building the tree
    const ColumnIterator::ColumnMap *colMap = getColumnMap();
    ColumnIterator::ColumnMap::const_iterator colMapIt = colMap->begin();
    const Sequence *sequence = NULL;
    hal_index_t index = NULL_INDEX;
    while (colMapIt != colMap->end()) {
      if (!colMapIt->second->empty()) {
        // Found a non-empty column map entry, just take the index and
        // sequence of the first base found
        sequence = colMapIt->first;
        index = colMapIt->second->at(0)->getArrayIndex();
        break;
      }
      colMapIt++;
    }
    assert(sequence != NULL && index != NULL_INDEX);
    const Genome *genome = sequence->getGenome();

    // Get the bottom segment that is the common ancestor of all entries
    TopSegmentIteratorConstPtr topIt = genome->getTopSegmentIterator();
    BottomSegmentIteratorConstPtr botIt;
    if (genome->getNumTopSegments() == 0) {
      // The reference is the root genome.
      botIt = genome->getBottomSegmentIterator();
      botIt->toSite(index);
    } else {
      // Keep heading up the tree until we hit the root segment.
      topIt->toSite(index);
      while (topIt->hasParent()) {
        const Genome *parent = topIt->getGenome()->getParent();
        botIt = parent->getBottomSegmentIterator();
        botIt->toParent(topIt);
        if(parent->getParent() == NULL || !botIt->hasParseUp()) {
          // Reached root genome
          break;
        }
        topIt = parent->getTopSegmentIterator();
        topIt->toParseUp(botIt);
      }
    }

    stTree *tree = NULL;
    if(topIt->hasParent() == false && topIt->getGenome() == genome && genome->getNumBottomSegments() == 0) {
      // Handle insertions in leaves. botIt doesn't point anywhere since
      // there are no bottom segments.
      tree = getTreeNode(topIt);
    } else {
      tree = getTreeNode(botIt);
      buildTreeR(botIt, tree);
    }
    assert(tree != NULL);
    _tree = tree;
    return tree;
  }
}

static void clearTree_R(stTree *tree)
{
  for (int64_t i = 0; i < stTree_getChildNumber(tree); i++)
  {
    clearTree_R(stTree_getChild(tree, i));
  }
  delete (DNAIteratorConstPtr *) stTree_getClientData(tree);
}

void DefaultColumnIterator::clearTree() const
{
  if (_tree != NULL)
  {
    clearTree_R(_tree);
    stTree_destruct(_tree);
    _tree = NULL;
  }
}

void DefaultColumnIterator::updateParent(LinkedTopIterator* topIt) const
{
  const Genome* genome = topIt->_it->getTopSegment()->getGenome();
  if (!_break && topIt->_it->hasParent() && parentInScope(genome) &&
      (!_noDupes || topIt->_it->isCanonicalParalog()))
  {
    const Genome* parentGenome = genome->getParent();

    // no linked iterator for parent.  we create a new one and add the 
    // link in both directions
    if (topIt->_parent == NULL)
    {
      assert(parentGenome != NULL);
      topIt->_parent = topIt->_entry->newBottom();
      topIt->_parent->_it = parentGenome->getBottomSegmentIterator();
      topIt->_parent->_dna = parentGenome->getDNAIterator();
      hal_size_t numChildren = parentGenome->getNumChildren();
      if (numChildren > topIt->_parent->_children.size())
      {
        topIt->_parent->_children.resize(numChildren, NULL);
      }
      for (hal_size_t i = 0; i < numChildren; ++i)
      {
        if (parentGenome->getChild(i) == genome)
        {
          topIt->_parent->_children[i] = topIt;
        } 
      }
    }

    // advance the parent's iterator to match topIt's (which should 
    // already have been updated. 
    topIt->_parent->_it->toParent(topIt->_it);
    topIt->_parent->_dna->jumpTo( topIt->_parent->_it->getStartPosition());
    topIt->_parent->_dna->setReversed(topIt->_parent->_it->getReversed());
    if (colMapInsert(topIt->_parent->_dna) == false)
    {
      _break = true;
      return;
    }
    // cout << "child parent " << topIt->_parent->_dna->getArrayIndex() << endl;

    // recurse on parent's parse edge
    updateParseUp(topIt->_parent);
    if (topIt->_parent->_it->hasParseUp() &&
        topIt->_parent->_topParse->_it.get() != NULL)
    {
      handleDeletion(topIt->_parent->_topParse->_it);
    }

    // recurse on parent's child edges (siblings to topIt)
    for (hal_size_t i = 0; i < topIt->_parent->_children.size(); ++i)
    {
      if (topIt->_parent->_children[i] == NULL ||
          topIt->_parent->_children[i]->_it->getTopSegment()->getGenome() != 
          genome)
      {
          updateChild(topIt->_parent, i);
      }
    }
  }  
}

void DefaultColumnIterator::updateChild(LinkedBottomIterator* bottomIt, 
                                        hal_size_t index) const
{
  const Genome* genome = bottomIt->_it->getBottomSegment()->getGenome();
  if (!_break && bottomIt->_it->hasChild(index) && childInScope(genome, index))
  {
    assert(index < bottomIt->_children.size());
    const Genome* childGenome = genome->getChild(index);

    // no linked iterator for child. we create a new one and add linke in
    // both directions 
    if (bottomIt->_children[index] == NULL)
    {
      assert(childGenome != NULL);
      bottomIt->_children[index] = bottomIt->_entry->newTop();
      bottomIt->_children[index]->_it = childGenome->getTopSegmentIterator();
      bottomIt->_children[index]->_dna = childGenome->getDNAIterator();
      bottomIt->_children[index]->_parent = bottomIt;
    }
    
    // advance the child's iterator to match bottomIt's (which should
    // have already been updated)
    bottomIt->_children[index]->_it->toChild(bottomIt->_it, index);
    bottomIt->_children[index]->_dna->jumpTo(
      bottomIt->_children[index]->_it->getStartPosition());
    bottomIt->_children[index]->_dna->setReversed(
      bottomIt->_children[index]->_it->getReversed());
    if(colMapInsert(bottomIt->_children[index]->_dna) == false)
    {
      _break = true;
      return;
    }
    handleInsertion(bottomIt->_children[index]->_it);

/*    cout << "updating genome " << childGenome->getName() 
         << " (son of " << genome->getName() << ")"
         << " parent index " 
         << bottomIt->_dna->getArrayIndex()
         << " index " << bottomIt->_children[index]->_dna->getArrayIndex()
         << endl;
    cout << "parent it " << bottomIt->_it << endl;
    cout << "child it " << bottomIt->_children[index]->_it << endl << endl;
*/
    //recurse on paralgous siblings
    updateNextTopDup(bottomIt->_children[index]);

    //recurse on child's parse edge
    updateParseDown(bottomIt->_children[index]);
  }
}

void DefaultColumnIterator::updateNextTopDup(LinkedTopIterator* topIt) const
{
  assert (topIt->_it.get() != NULL);
  const Genome* genome =  topIt->_it->getTopSegment()->getGenome();
  if (_break || _noDupes == true ||
      topIt->_it->getTopSegment()->getNextParalogyIndex() == NULL_INDEX ||
      genome->getParent() == NULL || parentInScope(genome) == false)
  {
    return;
  }

  hal_index_t firstIndex = topIt->_it->getTopSegment()->getArrayIndex();
  LinkedTopIterator* currentTopIt = topIt;

  do  
  {
     // no linked iterator for paralog. we create a new one and add link
    if (currentTopIt->_nextDup == NULL)
    {
      currentTopIt->_nextDup = currentTopIt->_entry->newTop();
      currentTopIt->_nextDup->_it = genome->getTopSegmentIterator();
      currentTopIt->_nextDup->_dna = genome->getDNAIterator();
      currentTopIt->_nextDup->_parent = currentTopIt->_parent;
    }
    
    // advance the dups's iterator to match currentTopIt's (which should
    // have already been updated)
    currentTopIt->_nextDup->_it = currentTopIt->_it->copy();
    currentTopIt->_nextDup->_it->toNextParalogy();
    currentTopIt->_nextDup->_dna->jumpTo(
      currentTopIt->_nextDup->_it->getStartPosition());
    currentTopIt->_nextDup->_dna->setReversed(
      currentTopIt->_nextDup->_it->getReversed());
    if (colMapInsert(currentTopIt->_nextDup->_dna) == false)
    {
      _break = true;
      return;
    }
    handleInsertion(currentTopIt->_nextDup->_it);
    
    // recurse on duplicate's parse edge
    updateParseDown(currentTopIt->_nextDup);

    // advance current it to the next paralog
    currentTopIt = currentTopIt->_nextDup;
  } 
  while (currentTopIt->_it->getTopSegment()->getNextParalogyIndex() != 
         NULL_INDEX &&
         currentTopIt->_it->getTopSegment()->getNextParalogyIndex() != 
         firstIndex);
}

void DefaultColumnIterator::updateParseUp(LinkedBottomIterator* bottomIt)
   const
{
  if (!_break && bottomIt->_it->hasParseUp())
  {
    const Genome* genome = bottomIt->_it->getBottomSegment()->getGenome();

    // no linked iterator for top parse, we create a new one
    if (bottomIt->_topParse == NULL)
    {
      bottomIt->_topParse = bottomIt->_entry->newTop();
      bottomIt->_topParse->_it = genome->getTopSegmentIterator();
      bottomIt->_topParse->_dna = genome->getDNAIterator();
      bottomIt->_topParse->_bottomParse = bottomIt;
    }
    
    // advance the parse link's iterator to match bottomIt
    bottomIt->_topParse->_it->toParseUp(bottomIt->_it);
    bottomIt->_topParse->_dna->jumpTo(
      bottomIt->_topParse->_it->getStartPosition());
    bottomIt->_topParse->_dna->setReversed(
      bottomIt->_topParse->_it->getReversed());
    assert(bottomIt->_topParse->_dna->getArrayIndex() ==
           bottomIt->_dna->getArrayIndex());

    // recurse on parse link's parent
    updateParent(bottomIt->_topParse);

    //recurse on parse link's paralogous siblings
    updateNextTopDup(bottomIt->_topParse);
  }
}
 
void DefaultColumnIterator::updateParseDown(LinkedTopIterator* topIt) const
{
  if (!_break && topIt->_it->hasParseDown())
  {
    const Genome* genome = topIt->_it->getTopSegment()->getGenome();

    // no linked iterator for down parse, we create a new one
    if (topIt->_bottomParse == NULL)
    {
      topIt->_bottomParse = topIt->_entry->newBottom();
      topIt->_bottomParse->_it = genome->getBottomSegmentIterator();
      topIt->_bottomParse->_dna = genome->getDNAIterator();
      topIt->_bottomParse->_topParse = topIt;
      hal_size_t numChildren = genome->getNumChildren();
      if (numChildren > topIt->_bottomParse->_children.size())
      {
        topIt->_bottomParse->_children.resize(numChildren, NULL);
      }
      for (hal_size_t i = 0; i < numChildren; ++i)
      {
        if (genome->getChild(i) == genome)
        {
          topIt->_bottomParse->_children[i] = topIt;
        } 
      }
    }
    
    // advance the parse link's iterator to match topIt
    topIt->_bottomParse->_it->toParseDown(topIt->_it);
    
    topIt->_bottomParse->_dna->jumpTo(
      topIt->_bottomParse->_it->getStartPosition());
    topIt->_bottomParse->_dna->setReversed(
      topIt->_bottomParse->_it->getReversed());
    assert(topIt->_bottomParse->_dna->getArrayIndex() ==
           topIt->_dna->getArrayIndex());

/*
    cout << "doing parse down on " << genome->getName()
         << " where incoming index is " << topIt->_dna->getArrayIndex()
         << " but outgoing index is " 
         << topIt->_bottomParse->_dna->getArrayIndex() << endl;
*/
    // recurse on all the link's children
    for (hal_size_t i = 0; i <  topIt->_bottomParse->_children.size(); ++i)
    {
      updateChild(topIt->_bottomParse, i);
    }
  }
}  

// moves index "right" until unvisited base is found
// if none exists in the current range, index is left one
// spot out of bounds (invalid) and return false.
void DefaultColumnIterator::nextFreeIndex() const
{
  hal_index_t index = _stack.top()->_index;

  if (_unique == true || _stack.size() > 1)
  {
    VisitCache::iterator cacheIt = 
       _visitCache.find(_stack.top()->_sequence->getGenome());
    if (cacheIt != _visitCache.end())
    {
      PositionCache* posCache = cacheIt->second;
      bool found = posCache->find(index);
      while (found == true && index <= _stack.top()->_lastIndex)
      {
        ++index;
        found = posCache->find(index);
      }
    }
  }
  _stack.top()->_index = index;
}

bool DefaultColumnIterator::colMapInsert(DNAIteratorConstPtr dnaIt) const
{
  const Sequence* sequence = dnaIt->getSequence();
  const Genome* genome = dnaIt->getGenome();
  assert(sequence != NULL);
  
  // All reference bases need to get added to the cache
  bool updateCache = genome == _stack[0]->_sequence->getGenome();
  if (_maxInsertionLength == 0)
  {
    // Unless we don't do indels.  Here we just add reference elements
    // that are to right of the starting point
    assert (_stack.size() == 1);
    updateCache = 
       updateCache && _stack.top()->_firstIndex < dnaIt->getArrayIndex();
  }
  for (size_t i = 1; i < _stack.size() && !updateCache; ++i)
  {
    if (genome == _stack[i]->_sequence->getGenome())
    {
      updateCache = true;
    }
  }
  // try to avoid building cache if we don't want or need it
  if (_unique == false && _maxInsertionLength == 0)
  {
    updateCache = false;
  }

  bool found = false;
  VisitCache::iterator cacheIt = _visitCache.find(genome);
  if (updateCache == true)
  {
    if (cacheIt == _visitCache.end())
    {
      PositionCache* newSet = new PositionCache();
      cacheIt = _visitCache.insert(pair<const Genome*, PositionCache*>(
                                     genome, newSet)).first;
    }
    found = cacheIt->second->insert(dnaIt->getArrayIndex()) == false;
  }
  else
  {
    found = cacheIt != _visitCache.end() && 
       cacheIt->second->find(dnaIt->getArrayIndex()) == true;
  }

  // insert into the column data structure to pass out to client
  if (found == false && 
      (!_noAncestors || genome->getNumChildren() == 0) &&
      (_targets.empty() || _targets.find(genome) != _targets.end()))
  {
    ColumnMap::iterator i = _colMap.lower_bound(sequence);
    if(i != _colMap.end() && !(_colMap.key_comp()(sequence, i->first)))
    {
      i->second->push_back(dnaIt);
    }
    else
    {
      DNASet* dnaSet = new DNASet();
      dnaSet->push_back(dnaIt);
      _colMap.insert(i, ColumnMap::value_type(sequence, dnaSet));
    }
  }

  // update leftmost ref pos which is used by isCanonicalOnRef() 
  if (genome == _stack[0]->_sequence->getGenome())
  {
    _leftmostRefPos = min(_leftmostRefPos, dnaIt->getArrayIndex());
  }
  return !found;
}

void DefaultColumnIterator::resetColMap() const
{
  for (ColumnMap::iterator i = _colMap.begin(); i != _colMap.end(); ++i)
  {
    i->second->clear();
  }
}

void DefaultColumnIterator::eraseColMap() const
{
  for (ColumnMap::iterator i = _colMap.begin(); i != _colMap.end(); ++i)
  {
    delete i->second;
  }
  _colMap.clear();
}<|MERGE_RESOLUTION|>--- conflicted
+++ resolved
@@ -29,11 +29,8 @@
   _noDupes(noDupes),
   _noAncestors(noAncestors),
   _reversed(reverseStrand),
-<<<<<<< HEAD
-  _tree(NULL)
-=======
+  _tree(NULL),
   _unique(unique)
->>>>>>> 0b16360b
 {
   assert (columnIndex >= 0 && lastColumnIndex >= columnIndex && 
           lastColumnIndex < (hal_index_t)reference->getSequenceLength());
