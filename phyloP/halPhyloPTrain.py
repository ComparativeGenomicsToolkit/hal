#!/usr/bin/env python

#Copyright (C) 2013 by Glenn Hickey
#
#Released under the MIT license, see LICENSE.txt
#!/usr/bin/env python

"""Attempt to automate neutral model estimation from 4d sitesfor phyloP.
"""
import argparse
import os
import sys
import copy
import subprocess
import time
import math
import glob
from collections import defaultdict
from multiprocessing import Pool

from hal.stats.halStats import runShellCommand
from hal.stats.halStats import runParallelShellCommands
from hal.stats.halStats import getHalGenomes
from hal.stats.halStats import getHalNumSegments
from hal.stats.halStats import getHalStats
from hal.stats.halStats import getHalTree
from hal.stats.halStats import getHalBaseComposition

# it seems that msa_view doesnt like big files.  hack in some
# code to split up beds.
def splitBed(path, options):
    numLines = int(runShellCommand("wc -l %s" % path).split()[0])
    outPaths = []
    outDir = os.path.dirname(options.outMafPath)
    if options.maxBedLines is not None and numLines > options.maxBedLines:
        inBed = open(path, "r")
        curLine = 0
        curBed = 0
        outPath = path.replace(".bed", "_%d.bed" % curLine)
        outPaths.append(outPath)
        outBed = open(outPath, "w")
        for inLine in inBed:
            if curLine > options.maxBedLines:
                curBed += 1
                outBed.close()
                outPath = path.replace(".bed", "_%d.bed" % curBed)
                outPath = os.path.join(outDir, os.path.basename(outPath))
                outPaths.append(outPath)
                outBed = open(outPath, "w")
                curLine = 0
            else:
                curLine += 1
            outBed.write(inLine)
        outBed.close()
    else:
        outPaths = [path]
    return outPaths


# it seems that msa view doesn't like the second line of MAF headers
# (reads the tree as a maf block then spits an error).  so we use
# this to remove 2nd lines from generated mafs.
def remove2ndLine(path):
    runShellCommand("sed -i -e 2d %s" % path)

def extractGeneMAFs(options):
    runShellCommand("rm -f %s" % options.outMafAllPaths)

    for bedFile in options.bedFiles:
        bedFile4d = (os.path.splitext(options.outMafPath)[0] + "_" +
                     os.path.splitext(os.path.basename(bedFile))[0] +
                     "4d.bed")
        if not options.no4d:
            runShellCommand("hal4dExtract %s %s %s %s" % (
                options.hal, options.refGenome, bedFile, bedFile4d))
        else:
            runShellCommand("cp %s %s" % (bedFile, bedFile4d))

        for sBedFile in splitBed(bedFile4d, options):
            outMaf = (os.path.splitext(options.outMafPath)[0] + "_" +
            os.path.splitext(os.path.basename(sBedFile))[0] + ".maf")
            h2mFlags = "--splitBySequence --noDupes"
            h2mFlags += " --targetGenomes %s" % options.halGenomes
            if options.noAncestors is True:
                h2mFlags += " --noAncestors"
            if options.sliceSize is not None:
                h2mFlags += " --sliceSize %d" % options.sliceSize
            runShellCommand("hal2mafMP.py %s %s %s "
                            "--numProc %d --refTargets %s --refGenome %s "
                            % (options.hal, outMaf, h2mFlags,options.numProc,
                               sBedFile, options.refGenome))
            os.remove(sBedFile)
        if os.path.exists(bedFile4d):
            os.remove(bedFile4d)

    for mafFile in glob.glob(options.outMafAllPaths):
        if os.path.getsize(mafFile) < 5:
            os.remove(mafFile)
        else:
            remove2ndLine(mafFile)
            #runShellCommand("msa_view -o SS -z --in-format MAF %s > %s" % (
            #mafFile, mafFile.replace(".maf", ".SS")))
    if len(glob.glob(options.outMafAllPaths)) < 1:
        raise RuntimeError("Given BED files do not overlap alignment")

def computeMAFStats(options):
    # make one big maf
    first = True
    for mafFile in glob.glob(options.outMafAllPaths):
        if first is True:
            first = False
            runShellCommand("mv %s %s" % (mafFile, options.outMafPath))
        else:
            with open(options.outMafPath, "a") as outMaf:
                with open(mafFile, "r") as inMaf:
                    for line in inMaf:
                        l = line.lstrip()
                        if len(l) > 0 and l[0] != "#":
                            outMaf.write(line + "\n")

    runShellCommand("msa_view -o SS --in-format MAF %s > %s" % (
        options.outMafPath, options.outMafSS))
    runShellCommand("rm -f %s %s" % (options.outMafAllPaths,
                                     options.outMafPath))

# How I understand it should be run from Melissa's example.  But can't get it
# to work without msa_view to crash with a:
# msa_view(75116) malloc: *** mmap(size=18446744056529682432) failed (error code=12)
# *** error: can't allocate region
def computeAgMAFStats(options):
<<<<<<< HEAD
    runShellCommand("msa_view -o SS -z --in-format MAF --aggregate %s %s > %s" % (
        options.halGenomes, options.outMafAllPaths,
        options.outMafSS))
    runShellCommand("rm -f %s" % options.outMafAllPaths)
    runShellCommand("rm -f %s" % options.outMafAllPaths.replace(".maf",
=======
    if options.targetGenomes is not None:
        species = ",".join(options.targetGenomes)
    else:
        species = ",".join(options.halGenomes)
    runShellCommand("msa_view -o SS -z --in-format MAF --aggregate %s %s > %s" % (
        species, options.outMafAllPaths,
        options.outMafSS))
    runShellCommand("rm -f %s" % options.outMafAllPaths)
    runShellCommand("rm -f %s" % options.outMafAllPaths.replace(".maf", 
>>>>>>> 451788f4
                                                                ".maf-e"))

def computeFit(options):
    cmd = "phyloFit --tree \"%s\" --subst-mod %s --sym-freqs %s --out-root %s" % (
        options.tree, options.substMod, options.outMafSS,
        os.path.splitext(options.outMod)[0])
    if options.error is not None:
        cmd += " --error %s " % options.error
    runShellCommand(cmd)
    runShellCommand("rm -f %s" % options.outMafSS)

def modFreqs(options):
    baseComp = getHalBaseComposition(options.hal, options.refGenome, 1)
    runShellCommand("mv %s %s_temp" % (options.outMod, options.outMod))
    runShellCommand("modFreqs %s_temp %f %f %f %f > %s" % (options.outMod,
                                                           baseComp[0],
                                                           baseComp[1],
                                                           baseComp[2],
                                                           baseComp[3],
                                                           options.outMod))
    runShellCommand("rm -f %s_temp" % options.outMod)


def computeModel(options):
    runShellCommand("rm -f %s" % options.outMafAllPaths)
    extractGeneMAFs(options)
    computeAgMAFStats(options)
    computeFit(options)
    if not options.noModFreqs:
        modFreqs(options)
    runShellCommand("rm -f %s" % options.outMafAllPaths)

def main(argv=None):
    if argv is None:
        argv = sys.argv

    parser = argparse.ArgumentParser(
        formatter_class=argparse.ArgumentDefaultsHelpFormatter,
        description="Compute a neutral substitution model for use with "
        "phyloP or halPhlyoP")

    parser.add_argument("hal", help="input hal")
    parser.add_argument("refGenome", help="Name of reference genome")
    parser.add_argument("bedDir", help="BED file or directory containing BED "
                        "files.  By "
                        "default, these files are interpreted to contain only"
                        " coordinates of coding exons, and fourfold degenerate"
                        " sites will automatically be extracted from them."
                        " To disable this behaviour and train on the entire "
                        " file, use the --no4d option.", default=None)
    parser.add_argument("outMod", help="Path to output model file")
    parser.add_argument("--no4d", help="Do not extract fourfold degenerate"
                        " positions from the input bed files.  Rather use "
                        "all bases they contain.",
                        default=False, action="store_true")
    parser.add_argument("--numProc",
                        help="Maximum number of processes for hal2maf.",
                        type=int, default=1)
    parser.add_argument("--noAncestors",
                        help="Don't write ancestral genomes in hal2maf",
                        action="store_true", default=False)
    parser.add_argument("--maxBedLines",
                        help="Split bed files so they have at most this many"
                        " lines",
                        type=int, default=None)
    parser.add_argument("--sliceSize",
                        help="Slice size for hal2maf.",
                        type=int, default=None)
    parser.add_argument("--tree",
                        help="String describing phylogeny in NEWICK format "
                        "that will be used instead of the tree stored in the"
                        " HAL file.  This tree should contain all the species"
                        " in the alignment. Note that it is best to enclose"
                        " this string in quotes",
                        default=None)
    parser.add_argument("--targetGenomes", default=None, nargs='+',
                        help="space separated list of targetGenomes to pass to "
                        "hal2maf. If used, the tree given to --tree should match.")
    parser.add_argument("--substMod", help="Substitution model for phyloFit"
                        ": valid options are JC69|F81|HKY85|HKY85+Gap|REV|"
                        "SSREV|UNREST|R2|R2S|U2|U2S|R3|R3S|U3|U3S",
                        default = "SSREV")
    parser.add_argument("--noModFreqs", help="By default, equilibrium "
                        "frequencies for the nucleotides of the trained model"
                        " are corrected with the observed frequencies of "
                        "the reference genome (using the PHAST modFreqs"
                        " tool.  This flag disables this step, and keeps the"
                        " trained frequencies", action="store_true",
                        default=False)
    parser.add_argument("--error", help="File in which to output confidence"
                        " intervals for the parameters in the model",
                        default=None)
    args = parser.parse_args()

    # validate inputs
    if not os.path.isfile(args.hal):
        raise RuntimeError("Input hal file %s not found" % args.hal)
    if not os.path.exists(args.bedDir):
        raise RuntimeError("%s not found" % args.bedDir)

    # validarte substitution model
    if not args.substMod in "JC69|F81|HKY85|HKY85+Gap|REV|SSREV|UNREST|R2|R2S|U2|U2S|R3|R3S|U3|U3S".split("|"):
        raise RuntimeError("Invalid substitution model: %s" % args.substMod)

    # validate BEDs
    if os.path.isdir(args.bedDir):
        args.bedFiles = [os.path.join(args.bedDir, f) for f
                         in os.listdir(args.bedDir)
                         if os.path.isfile(os.path.join(args.bedDir, f))]
    else:
        args.bedFiles = [args.bedDir]

    # test output is writeable and has valid extension
    outTest = open(args.outMod, "w")
    if not outTest:
        raise RuntimeError("Unable to open output %s" % args.outMod)
    if os.path.splitext(args.outMod)[1] != ".mod":
        raise RuntimeError("Output model must have .mod extension")

    # if targetGenomes is set, use those. Otherwise, extract from HAL
    if args.targetGenomes is not None:
        args.halGenomes = args.targetGenomes
    else:
        args.halGenomes = getHalGenomes(args.hal)

    # if tree is set, use that. Otherwise, extract from HAL
    if args.tree is None:
        args.tree = getHalTree(args.hal)

    # Make sure that all members of halGenomes and tree are in the actual HAL
    halTree = getHalTree(args.hal)
    if args.refGenome not in halTree:
        raise RuntimeError("Reference genome %s not found." % args.refGenome)
    for targetGenome in args.halGenomes:
        if targetGenome not in halTree:
            raise RuntimeError("Target genome %s not in HAL." % targetGenome)
        if targetGenome not in args.tree:
            raise RuntimeError("Target genome %s not in --tree." % targetGenome)
    args.halGenomes = ','.join(args.halGenomes)

    args.outDir = os.path.dirname(args.outMod)
    args.outName = os.path.splitext(os.path.basename(args.outMod))[0]
    args.outMafName = args.outName + "_halPhyloPTrain_temp.maf"
    args.outMafPath = os.path.join(args.outDir, args.outMafName)
    args.outMafAllPaths = args.outMafPath.replace("_halPhyloPTrain_temp.maf",
                                                  "_halPhyloPTrain_temp*.maf")
    args.outMafSS = args.outMafPath.replace("_halPhyloPTrain_temp.maf",
                                            "_halPhyloPTrain_temp.ss")
    computeModel(args)

if __name__ == "__main__":
    sys.exit(main())<|MERGE_RESOLUTION|>--- conflicted
+++ resolved
@@ -128,13 +128,6 @@
 # msa_view(75116) malloc: *** mmap(size=18446744056529682432) failed (error code=12)
 # *** error: can't allocate region
 def computeAgMAFStats(options):
-<<<<<<< HEAD
-    runShellCommand("msa_view -o SS -z --in-format MAF --aggregate %s %s > %s" % (
-        options.halGenomes, options.outMafAllPaths,
-        options.outMafSS))
-    runShellCommand("rm -f %s" % options.outMafAllPaths)
-    runShellCommand("rm -f %s" % options.outMafAllPaths.replace(".maf",
-=======
     if options.targetGenomes is not None:
         species = ",".join(options.targetGenomes)
     else:
@@ -144,7 +137,6 @@
         options.outMafSS))
     runShellCommand("rm -f %s" % options.outMafAllPaths)
     runShellCommand("rm -f %s" % options.outMafAllPaths.replace(".maf", 
->>>>>>> 451788f4
                                                                 ".maf-e"))
 
 def computeFit(options):
