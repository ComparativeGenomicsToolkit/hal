/*
 * Copyright (C) 2012 by Glenn Hickey (hickey@soe.ucsc.edu)
 *
 * Released under the MIT license, see LICENSE.txt
 */

#include <cstdlib>
#include <iostream>
#include "halStats.h"

using namespace std;
using namespace hal;

static void printGenomes(ostream& os, AlignmentConstPtr alignment);
static void printSequences(ostream& os, AlignmentConstPtr alignment, 
                          const string& genomeName);
static void printSequenceStats(ostream& os, AlignmentConstPtr alignment, 
                               const string& genomeName);
static void printBedSequenceStats(ostream& os, AlignmentConstPtr alignment, 
                                  const string& genomeName);
static void printBranchPath(ostream& os, AlignmentConstPtr alignment, 
                            const vector<string>& genomeNames, bool keepRoot);
static void printBranches(ostream& os, AlignmentConstPtr alignment);
static void printChildren(ostream& os, AlignmentConstPtr alignment, 
                          const string& genomeName);
static void printParent(ostream& os, AlignmentConstPtr alignment, 
                        const string& genomeName);
static void printRootName(ostream& os, AlignmentConstPtr alignment);
static void printBranchLength(ostream& os, AlignmentConstPtr alignment, 
                              const string& genomeName);
static void printBranches(ostream& os, AlignmentConstPtr alignment); 
static void printNumSegments(ostream& os, AlignmentConstPtr alignment,
                             const string& genomeName); 
static void printBaseComp(ostream& os, AlignmentConstPtr alignment, 
                          const string& baseCompPair);
<<<<<<< HEAD
static void printGenomeMetaData(ostream &os, AlignmentConstPtr alignment,
                          const string &genomeName);
=======
static void printChromSizes(ostream& os, AlignmentConstPtr alignment, 
                            const string& genomeName);

>>>>>>> 5bf4419f

int main(int argc, char** argv)
{
  CLParserPtr optionsParser = hdf5CLParserInstance();
  optionsParser->setDescription("Rertrieve basic statics from a hal database");
  optionsParser->addArgument("halFile", "path to hal file to analyze");
  optionsParser->addOptionFlag("genomes", "print only a list of genomes "
                               "in alignment", false);
  optionsParser->addOption("sequences", "print list of sequences in given "
                           "genome", "\"\"");
  optionsParser->addOption("sequenceStats", "print stats for each sequence in "
                           "given genome", "\"\"");
  optionsParser->addOption("bedSequences", "print sequences of given genome "
                           "in bed format",
                           "\"\"");
  optionsParser->addOptionFlag("tree", "print only the NEWICK tree", false);
  optionsParser->addOptionFlag("branches", "print list of branches. "
                               "Each branch is specified by the child genome", 
                               false);
  optionsParser->addOption("span", "print branches on path (or spanning tree) "
                           "between comma "
                           "separated list of genomes", "\"\"");
  optionsParser->addOption("spanRoot", "print genomes on path" 
                           "(or spanning tree) between comma "
                           "separated list of genomes.  Different from --span"
                           "only in that the spanning tree root is also "
                           "given", "\"\"");
  optionsParser->addOption("children", "print names of children of given "
                           "genome", "\"\"");
  optionsParser->addOptionFlag("root", "print root genome name", false);
  optionsParser->addOption("parent", "print name of parent of given genome",
                           "\"\"");
  optionsParser->addOption("branchLength", "print branch length between "
                           "given genome and its parent in the tree",
                           "\"\"");
  optionsParser->addOption("numSegments", "print numTopSegments "
                           "numBottomSegments for given genome.",
                           "\"\"");
  optionsParser->addOption("baseComp", "print base composition for given "
                           "genome by sampling every step bases. Parameter "
                           "value is of the form genome,step.  Ex: "
                           "--baseComp human,1000.  The ouptut is of the form "
                           "fraction_of_As fraction_of_Gs fraction_of_Cs "
                           "fraction_of_Ts.", 
                           "\"\"");
<<<<<<< HEAD
  optionsParser->addOption("genomeMetaData", "print metadata for given genome, "
                           "one entry per line, tab-seperated.", "\"\"");
=======
  optionsParser->addOption("chromSizes", "print the name and length of each"
                           " sequence in a given genome.  This is a subset"
                           " of the"
                           " information returned by --sequenceStats but is"
                           " useful because it is in the format used by"
                           " wigToBigWig", 
                           "\"\"");


>>>>>>> 5bf4419f
  string path;
  bool listGenomes;
  string sequencesFromGenome;
  string sequenceStatsFromGenome;
  string bedSequencesFromGenome;
  string spanGenomes;
  string spanRootGenomes;
  bool tree;
  bool branches;
  string childrenFromGenome;
  string parentFromGenome;
  bool printRoot;
  string nameForBL;
  string numSegmentsGenome;
  string baseCompPair;
<<<<<<< HEAD
  string genomeMetaData;
=======
  string chromSizesFromGenome;
>>>>>>> 5bf4419f
  try
  {
    optionsParser->parseOptions(argc, argv);
    path = optionsParser->getArgument<string>("halFile");
    listGenomes = optionsParser->getFlag("genomes");
    sequencesFromGenome = optionsParser->getOption<string>("sequences");
    sequenceStatsFromGenome = optionsParser->getOption<string>("sequenceStats");
    bedSequencesFromGenome = optionsParser->getOption<string>("bedSequences");
    tree = optionsParser->getFlag("tree");
    spanGenomes = optionsParser->getOption<string>("span");
    spanRootGenomes = optionsParser->getOption<string>("spanRoot");
    branches = optionsParser->getFlag("branches");
    childrenFromGenome = optionsParser->getOption<string>("children");
    parentFromGenome = optionsParser->getOption<string>("parent");
    printRoot = optionsParser->getFlag("root");
    nameForBL = optionsParser->getOption<string>("branchLength");
    numSegmentsGenome = optionsParser->getOption<string>("numSegments");
    baseCompPair = optionsParser->getOption<string>("baseComp");
<<<<<<< HEAD
    genomeMetaData = optionsParser->getOption<string>("genomeMetaData");
=======
    chromSizesFromGenome = optionsParser->getOption<string>("chromSizes");
>>>>>>> 5bf4419f

    size_t optCount = listGenomes == true ? 1 : 0;
    if (sequencesFromGenome != "\"\"") ++optCount;
    if (tree == true) ++optCount;
    if (sequenceStatsFromGenome != "\"\"") ++optCount;
    if (bedSequencesFromGenome != "\"\"") ++optCount;
    if (spanGenomes != "\"\"") ++optCount;
    if (spanRootGenomes != "\"\"") ++optCount;
    if (branches) ++ optCount;
    if (childrenFromGenome != "\"\"") ++optCount;
    if (parentFromGenome != "\"\"") ++optCount;
    if (printRoot) ++optCount;
    if (nameForBL != "\"\"") ++optCount;
    if (numSegmentsGenome != "\"\"") ++optCount;
    if (baseCompPair != "\"\"") ++optCount;
<<<<<<< HEAD
    if (genomeMetaData != "\"\"") ++optCount;
=======
    if (chromSizesFromGenome != "\"\"") ++optCount;
>>>>>>> 5bf4419f
    if (optCount > 1)
    {
      throw hal_exception("--genomes, --sequences, --tree, --span, --spanRoot, "
                          "--branches, --sequenceStats, --children, --parent, "
                          "--bedSequences, --root, --numSegments, --baseComp, "
<<<<<<< HEAD
                          "--genomeMetaData and --branchLength options are "
                          "exclusive");
=======
                          "--chromSizes "
                          "and --branchLength options are exclusive" );
>>>>>>> 5bf4419f
    }
  }
  catch(exception& e)
  {
    cerr << e.what() << endl;
    optionsParser->printUsage(cerr);
    exit(1);
  }
  try
  {
    AlignmentConstPtr alignment = openHalAlignmentReadOnly(path, optionsParser);

    if (listGenomes == true && alignment->getNumGenomes() > 0)
    {
      printGenomes(cout, alignment);
    }
    else if (sequencesFromGenome != "\"\"")
    {
      printSequences(cout, alignment, sequencesFromGenome);
    }
    else if (tree == true)
    {
      cout << alignment->getNewickTree() << endl;
    }
    else if (sequenceStatsFromGenome != "\"\"")
    {
      printSequenceStats(cout, alignment, sequenceStatsFromGenome);
    }
    else if (bedSequencesFromGenome != "\"\"")
    {
      printBedSequenceStats(cout, alignment, bedSequencesFromGenome);
    }
    else if (spanGenomes !=  "\"\"")
    {
      printBranchPath(cout, alignment, chopString(spanGenomes, ","), false);
    }
    else if (spanRootGenomes !=  "\"\"")
    {
      printBranchPath(cout, alignment, chopString(spanRootGenomes, ","), true);
    }
    else if (branches == true)
    {
      printBranches(cout, alignment);
    }
    else if (childrenFromGenome != "\"\"")
    {
      printChildren(cout, alignment, childrenFromGenome);
    }
    else if (parentFromGenome != "\"\"")
    {
      printParent(cout, alignment, parentFromGenome);
    }
    else if (printRoot == true)
    {
      printRootName(cout, alignment);
    }
    else if (nameForBL != "\"\"")
    {
      printBranchLength(cout, alignment, nameForBL);
    }
    else if (numSegmentsGenome != "\"\"")
    {
      printNumSegments(cout, alignment, numSegmentsGenome);
    }
    else if (baseCompPair != "\"\"")
    {
      printBaseComp(cout, alignment, baseCompPair);
    }
<<<<<<< HEAD
    else if (genomeMetaData != "\"\"")
    {
      printGenomeMetaData(cout, alignment, genomeMetaData);
=======
    else if (chromSizesFromGenome != "\"\"")
    {
      printChromSizes(cout, alignment, chromSizesFromGenome);
>>>>>>> 5bf4419f
    }
    else
    {
      HalStats halStats(alignment);
      cout << endl << "hal v" << alignment->getVersion() << "\n" << halStats;
    }
  }
  catch(hal_exception& e)
  {
    cerr << "hal exception caught: " << e.what() << endl;
    return 1;
  }
  catch(exception& e)
  {
    cerr << "Exception caught: " << e.what() << endl;
    return 1;
  }
  
  return 0;
}

void printGenomes(ostream& os, AlignmentConstPtr alignment)
{
  const Genome* root = alignment->openGenome(alignment->getRootName());
  set<const Genome*> genomes;
  getGenomesInSubTree(root, genomes);
  genomes.insert(root);
  for (set<const Genome*>::iterator i = genomes.begin(); i != genomes.end();
       ++i)
  {
    set<const Genome*>::iterator next = i;
    ++next;   
    os << (*i)->getName();
    if (next != genomes.end())
    {
      os << " ";
    }
  }
  os << endl;      
}

void printSequences(ostream& os, AlignmentConstPtr alignment, 
                   const string& genomeName)
{
  const Genome* genome = alignment->openGenome(genomeName);
  if (genome == NULL)
  {
    throw hal_exception(string("Genome ") + genomeName + " not found.");
  }
  if (genome->getNumSequences() > 0)
  {
    SequenceIteratorConstPtr seqIt = genome->getSequenceIterator();
    SequenceIteratorConstPtr seqEnd = genome->getSequenceEndIterator();
    for (; !seqIt->equals(seqEnd); seqIt->toNext())
    {
      if (!seqIt->equals(genome->getSequenceIterator()))
      {
        os << ",";
      }
      os << seqIt->getSequence()->getName();
    }
  }
  os << endl;
}

void printSequenceStats(ostream& os, AlignmentConstPtr alignment, 
                        const string& genomeName)
{
  const Genome* genome = alignment->openGenome(genomeName);
  if (genome == NULL)
  {
    throw hal_exception(string("Genome ") + genomeName + " not found.");
  }
  if (genome->getNumSequences() > 0)
  {
    SequenceIteratorConstPtr seqIt = genome->getSequenceIterator();
    SequenceIteratorConstPtr seqEnd = genome->getSequenceEndIterator();
    os << "SequenceName, Length, NumTopSegments, NumBottomSegments" << endl;

    for (; !seqIt->equals(seqEnd); seqIt->toNext())
    {
      os << seqIt->getSequence()->getName() << ", "
         << seqIt->getSequence()->getSequenceLength() << ", "
         << seqIt->getSequence()->getNumTopSegments() << ", "
         << seqIt->getSequence()->getNumBottomSegments() << "\n";
    }
  }
  os << endl;
}

void printBedSequenceStats(ostream& os, AlignmentConstPtr alignment, 
                           const string& genomeName)
{
  const Genome* genome = alignment->openGenome(genomeName);
  if (genome == NULL)
  {
    throw hal_exception(string("Genome ") + genomeName + " not found.");
  }
  if (genome->getNumSequences() > 0)
  {
    SequenceIteratorConstPtr seqIt = genome->getSequenceIterator();
    SequenceIteratorConstPtr seqEnd = genome->getSequenceEndIterator();

    for (; !seqIt->equals(seqEnd); seqIt->toNext())
    {
      os << seqIt->getSequence()->getName() << "\t"
         << 0 << "\t"
         << seqIt->getSequence()->getSequenceLength() << "\n";
    }
  }
  os << endl;
}

static void printBranchPath(ostream& os, AlignmentConstPtr alignment, 
                            const vector<string>& genomeNames, 
                            bool keepRoot)
{
  set<const Genome*> inputSet;
  for (size_t i = 0; i < genomeNames.size(); ++i)
  {
    const Genome* genome = alignment->openGenome(genomeNames[i]);
    if (genome == NULL)
    {
      throw hal_exception(string("Genome ") + genomeNames[i] + " not found");
    }
    inputSet.insert(genome);
  }
  set<const Genome*> outputSet;
  getGenomesInSpanningTree(inputSet, outputSet);
  
  vector<const Genome*> outputVec;
  // if given two genomes, sort the output to be the actual path frmo the 
  // first to the second. 
  if (genomeNames.size() == 2)
  {
    set<const Genome*> visitSet(outputSet);
    outputVec.push_back(alignment->openGenome(genomeNames[0]));
    visitSet.erase(alignment->openGenome(genomeNames[0]));
    while (outputVec.back()->getName() != genomeNames[1])
    {
      const Genome* cur = outputVec.back();
      set<const Genome*>::iterator i = visitSet.find(cur->getParent());
      if (i == visitSet.end())
      {
        for (size_t childIdx = 0; childIdx < cur->getNumChildren(); ++childIdx)
        {
          i = visitSet.find(cur->getChild(childIdx));
          if (i != visitSet.end())
          {
            break;
          }
        }
      }
      if (i != visitSet.end())
      {
        outputVec.push_back(*i);
        visitSet.erase(i);
      }
      else
      {
        throw hal_exception(string("error determining path from ") +
                            genomeNames[0] + " to " + genomeNames[1]);
      }
    }
  }
  else
  {
    outputVec.resize(outputSet.size());
    copy(outputSet.begin(), outputSet.end(), outputVec.begin());
  }
  
  for (vector<const Genome*>::const_iterator j = outputVec.begin(); 
       j != outputVec.end(); ++j)
  {
    const Genome* genome = *j;
    if (keepRoot == true || 
        (genome->getParent() != NULL &&  
         outputSet.find(genome->getParent()) != outputSet.end()))
    {
      os << genome->getName() << " ";
    }
  }
  os << endl;
}

static void printBranches(ostream& os, AlignmentConstPtr alignment)
{
  const Genome* root = alignment->openGenome(alignment->getRootName());
  set<const Genome*> genomes;
  getGenomesInSubTree(root, genomes);
  genomes.insert(root);
  bool first = true;
  for (set<const Genome*>::iterator i = genomes.begin(); i != genomes.end();
       ++i)
  {
    if ((*i)->getParent() != NULL)
    {
      if (!first)
      {
        os << " ";
      }
      else
      {
        first = false;
      }
      os << (*i)->getName();
    }
  }
  os << endl;      
}

void printChildren(ostream& os, AlignmentConstPtr alignment, 
                   const string& genomeName)
{
  vector<string> children = alignment->getChildNames(genomeName);
  for (size_t i = 0; i < children.size(); ++i)
  {
    os << children[i];
    if (i != children.size() - 1)
    {
      os << " ";
    }
  }
  os << endl;
}

void printParent(ostream& os, AlignmentConstPtr alignment, 
                        const string& genomeName)
{
  if (genomeName != alignment->getRootName())
  {
    os << alignment->getParentName(genomeName) << endl;
  }
}

void printRootName(ostream& os, AlignmentConstPtr alignment)
{
  os << alignment->getRootName() << endl;
}

void printBranchLength(ostream& os, AlignmentConstPtr alignment, 
                       const string& genomeName)
{
  if (genomeName != alignment->getRootName())
  {
    string parentName = alignment->getParentName(genomeName);
    os << alignment->getBranchLength(parentName, genomeName) << endl;
  }
}

void printNumSegments(ostream& os, AlignmentConstPtr alignment, 
                      const string& genomeName)
{
  const Genome* genome = alignment->openGenome(genomeName);
  if (genome == NULL)
  {
    throw hal_exception(string("Genome ") + genomeName + " not found.");
  }
  os << genome->getNumTopSegments() << " " << genome->getNumBottomSegments()
     << endl;
}

void printBaseComp(ostream& os, AlignmentConstPtr alignment, 
                   const string& baseCompPair)
{
  string genomeName;
  hal_size_t step = 0;
  vector<string> tokens = chopString(baseCompPair, ",");
  if (tokens.size() == 2)
  {
    genomeName = tokens[0];
    stringstream ss(tokens[1]);
    ss >> step;
  }
  if (step == 0)
  {
    stringstream ss;
    ss << "Invalid value for --baseComp: " << baseCompPair << ".  Must be of"
       << " format genomeName,step";
    throw hal_exception(ss.str());
  }
      
  const Genome* genome = alignment->openGenome(genomeName);
  if (genome == NULL)
  {
    throw hal_exception(string("Genome ") + genomeName + " not found.");
  }
  hal_size_t numA = 0;
  hal_size_t numC = 0;
  hal_size_t numG = 0;
  hal_size_t numT = 0;

  hal_size_t len = genome->getSequenceLength();
  if (step >= len)
  {
    step = len - 1;
  }

  DNAIteratorConstPtr dna = genome->getDNAIterator();
  for (hal_size_t i = 0; i < len; i += step)
  {
    dna->jumpTo(i);
    switch (dna->getChar())
    {
    case 'a':
    case 'A':
      ++numA;
      break;
    case 'c':
    case 'C':
      ++numC;
      break;
    case 'g':
    case 'G':
      ++numG;
      break;
    case 't':
    case 'T':
      ++numT;
      break;
    default:
      break;
    }
  } 
  
  double total = numA + numC + numG + numT;
  os << (double)numA / total << '\t'
     << (double)numC / total << '\t'
     << (double)numG / total << '\t'
     << (double)numT / total << '\n';
}

<<<<<<< HEAD
void printGenomeMetaData(ostream &os, AlignmentConstPtr alignment,
                         const string &genomeName)
{
  const Genome *genome = alignment->openGenome(genomeName);
  if (genome == NULL) {
    throw hal_exception("Genome not found: " + genomeName);
  }
  const MetaData *metaData = genome->getMetaData();
  const map<string, string> metaDataMap = metaData->getMap();
  map<string, string>::const_iterator mapIt = metaDataMap.begin();
  for (; mapIt != metaDataMap.end(); mapIt++) {
    os << mapIt->first << '\t' << mapIt->second << '\n';
  }
  alignment->closeGenome(genome);
=======
void printChromSizes(ostream& os, AlignmentConstPtr alignment, 
                     const string& genomeName)
{
  const Genome* genome = alignment->openGenome(genomeName);
  if (genome == NULL)
  {
    throw hal_exception(string("Genome ") + genomeName + " not found.");
  }
  if (genome->getNumSequences() > 0)
  {
    SequenceIteratorConstPtr seqIt = genome->getSequenceIterator();
    SequenceIteratorConstPtr seqEnd = genome->getSequenceEndIterator();
    for (; !seqIt->equals(seqEnd); seqIt->toNext())
    {
      os << seqIt->getSequence()->getName() << '\t'
         << seqIt->getSequence()->getSequenceLength() << '\n';
    }
  }
>>>>>>> 5bf4419f
}<|MERGE_RESOLUTION|>--- conflicted
+++ resolved
@@ -33,14 +33,10 @@
                              const string& genomeName); 
 static void printBaseComp(ostream& os, AlignmentConstPtr alignment, 
                           const string& baseCompPair);
-<<<<<<< HEAD
 static void printGenomeMetaData(ostream &os, AlignmentConstPtr alignment,
                           const string &genomeName);
-=======
 static void printChromSizes(ostream& os, AlignmentConstPtr alignment, 
                             const string& genomeName);
-
->>>>>>> 5bf4419f
 
 int main(int argc, char** argv)
 {
@@ -86,10 +82,8 @@
                            "fraction_of_As fraction_of_Gs fraction_of_Cs "
                            "fraction_of_Ts.", 
                            "\"\"");
-<<<<<<< HEAD
   optionsParser->addOption("genomeMetaData", "print metadata for given genome, "
                            "one entry per line, tab-seperated.", "\"\"");
-=======
   optionsParser->addOption("chromSizes", "print the name and length of each"
                            " sequence in a given genome.  This is a subset"
                            " of the"
@@ -98,8 +92,6 @@
                            " wigToBigWig", 
                            "\"\"");
 
-
->>>>>>> 5bf4419f
   string path;
   bool listGenomes;
   string sequencesFromGenome;
@@ -115,11 +107,8 @@
   string nameForBL;
   string numSegmentsGenome;
   string baseCompPair;
-<<<<<<< HEAD
   string genomeMetaData;
-=======
   string chromSizesFromGenome;
->>>>>>> 5bf4419f
   try
   {
     optionsParser->parseOptions(argc, argv);
@@ -138,11 +127,8 @@
     nameForBL = optionsParser->getOption<string>("branchLength");
     numSegmentsGenome = optionsParser->getOption<string>("numSegments");
     baseCompPair = optionsParser->getOption<string>("baseComp");
-<<<<<<< HEAD
     genomeMetaData = optionsParser->getOption<string>("genomeMetaData");
-=======
     chromSizesFromGenome = optionsParser->getOption<string>("chromSizes");
->>>>>>> 5bf4419f
 
     size_t optCount = listGenomes == true ? 1 : 0;
     if (sequencesFromGenome != "\"\"") ++optCount;
@@ -158,23 +144,15 @@
     if (nameForBL != "\"\"") ++optCount;
     if (numSegmentsGenome != "\"\"") ++optCount;
     if (baseCompPair != "\"\"") ++optCount;
-<<<<<<< HEAD
     if (genomeMetaData != "\"\"") ++optCount;
-=======
     if (chromSizesFromGenome != "\"\"") ++optCount;
->>>>>>> 5bf4419f
     if (optCount > 1)
     {
       throw hal_exception("--genomes, --sequences, --tree, --span, --spanRoot, "
                           "--branches, --sequenceStats, --children, --parent, "
                           "--bedSequences, --root, --numSegments, --baseComp, "
-<<<<<<< HEAD
-                          "--genomeMetaData and --branchLength options are "
-                          "exclusive");
-=======
-                          "--chromSizes "
-                          "and --branchLength options are exclusive" );
->>>>>>> 5bf4419f
+                          "--genomeMetaData, --chromSizes and --branchLength "
+                          "options are exclusive");
     }
   }
   catch(exception& e)
@@ -243,15 +221,13 @@
     {
       printBaseComp(cout, alignment, baseCompPair);
     }
-<<<<<<< HEAD
     else if (genomeMetaData != "\"\"")
     {
       printGenomeMetaData(cout, alignment, genomeMetaData);
-=======
+    }
     else if (chromSizesFromGenome != "\"\"")
     {
       printChromSizes(cout, alignment, chromSizesFromGenome);
->>>>>>> 5bf4419f
     }
     else
     {
@@ -584,7 +560,6 @@
      << (double)numT / total << '\n';
 }
 
-<<<<<<< HEAD
 void printGenomeMetaData(ostream &os, AlignmentConstPtr alignment,
                          const string &genomeName)
 {
@@ -599,7 +574,8 @@
     os << mapIt->first << '\t' << mapIt->second << '\n';
   }
   alignment->closeGenome(genome);
-=======
+}
+
 void printChromSizes(ostream& os, AlignmentConstPtr alignment, 
                      const string& genomeName)
 {
@@ -618,5 +594,4 @@
          << seqIt->getSequence()->getSequenceLength() << '\n';
     }
   }
->>>>>>> 5bf4419f
 }